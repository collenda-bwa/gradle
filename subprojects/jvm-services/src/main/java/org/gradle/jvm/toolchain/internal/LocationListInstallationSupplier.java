/*
 * Copyright 2020 the original author or authors.
 *
 * Licensed under the Apache License, Version 2.0 (the "License");
 * you may not use this file except in compliance with the License.
 * You may obtain a copy of the License at
 *
 *      http://www.apache.org/licenses/LICENSE-2.0
 *
 * Unless required by applicable law or agreed to in writing, software
 * distributed under the License is distributed on an "AS IS" BASIS,
 * WITHOUT WARRANTIES OR CONDITIONS OF ANY KIND, either express or implied.
 * See the License for the specific language governing permissions and
 * limitations under the License.
 */

package org.gradle.jvm.toolchain.internal;

import org.gradle.api.internal.file.FileResolver;
import org.gradle.api.provider.Provider;
import org.gradle.api.provider.ProviderFactory;

import javax.inject.Inject;
import java.util.Arrays;
import java.util.Collections;
import java.util.Set;
import java.util.stream.Collectors;

public class LocationListInstallationSupplier implements InstallationSupplier {

    private static final String JAVA_INSTALLATIONS_PATHS_PROPERTY = "org.gradle.java.installations.paths";

    private final ProviderFactory factory;
    private final FileResolver fileResolver;

    @Inject
    public LocationListInstallationSupplier(ProviderFactory factory, FileResolver fileResolver) {
        this.factory = factory;
        this.fileResolver = fileResolver;
    }

    @Override
    public Set<InstallationLocation> get() {
        final Provider<String> property = factory.gradleProperty(JAVA_INSTALLATIONS_PATHS_PROPERTY);
        return property.map(paths -> asInstallations(paths)).orElse(Collections.emptySet()).get();
    }

    private Set<InstallationLocation> asInstallations(String listOfDirectories) {
        return Arrays.stream(listOfDirectories.split(","))
            .filter(path -> !path.trim().isEmpty())
<<<<<<< HEAD
            .map(path -> new InstallationLocation(new File(path), "system property '" + JAVA_INSTALLATIONS_PATHS_PROPERTY + "'"))
=======
            .map(path -> new InstallationLocation(fileResolver.resolve(path), "system property '" + PROPERTY_NAME + "'"))
>>>>>>> 4001364c
            .collect(Collectors.toSet());
    }

}<|MERGE_RESOLUTION|>--- conflicted
+++ resolved
@@ -48,11 +48,7 @@
     private Set<InstallationLocation> asInstallations(String listOfDirectories) {
         return Arrays.stream(listOfDirectories.split(","))
             .filter(path -> !path.trim().isEmpty())
-<<<<<<< HEAD
-            .map(path -> new InstallationLocation(new File(path), "system property '" + JAVA_INSTALLATIONS_PATHS_PROPERTY + "'"))
-=======
-            .map(path -> new InstallationLocation(fileResolver.resolve(path), "system property '" + PROPERTY_NAME + "'"))
->>>>>>> 4001364c
+            .map(path -> new InstallationLocation(fileResolver.resolve(path), "system property '" + JAVA_INSTALLATIONS_PATHS_PROPERTY + "'"))
             .collect(Collectors.toSet());
     }
 
