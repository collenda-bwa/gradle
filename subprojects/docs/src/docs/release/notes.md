## New and noteworthy

Here are the new features introduced in Gradle 1.3.

### New 'dependencyInsight' report task

The new `dependencyInsight` report complements the `dependencies` report (that was [improved in Gradle 1.2](http://gradle.org/docs/1.2/release-notes#improved-dependency-report)). Where the `dependencies` report provides information on the whole dependency graph, the `dependencyInsight` report focusses on providing information on one (or more) dependencies within the graph.

The report can be used to answer (very common) questions such as:

* Why is this dependency in the dependency graph?
* Exactly which dependencies are pulling this dependency into the graph?
* What is the actual version (i.e. *selected* version) of the dependency that will be used? 
    * Is it the same as what was *requested*?
* Why is the *selected* version of a dependency different to the *requested*?

The *selected* version of a dependency can be different to the *requested* (i.e. user declared) version due to dependency conflict resolution or by explicit dependency force rules. Similar to the standard gradle depenency report, the `dependencyInsight` report shows both versions. It also shows a requested dynamic version (e.g. "junit:junit:4.+") together with the actually selected version (e.g. "junit:junit:4.10"). Please keep in mind that Maven snapshot dependencies are not treated as dynamic versions but as changing modules, similar to what Maven does (for the difference see the [userguide](http://gradle.org/docs/nightly/userguide/dependency_management.html#sec:dependency_management_overview)). Maven snapshots might be treated as dynamic versions in a future version of Gradle which would provide nice insight into pom snapshot resolution.   

The `dependencyInsight` report task is invaluable when investigating how and why a dependency is resolved, and it is available on all projects out of the box.

#### Example usage

Given the following build script:

    apply plugin: 'java'

    repositories {
        maven { url "http://repo.gradle.org/gradle/repo" }
    }

    dependencies {
		compile 'org.gradle:gradle-tooling-api:1.2'
        compile 'org.slf4j:slf4j-api:1.6.5'
    }

Let's find out about the `org.gradle:gradle-messaging` dependency:

<pre><tt>&gt; gradle dependencyInsight --dependency org.gradle:gradle-messaging
:dependencyInsight
org.gradle:gradle-messaging:1.2
+--- org.gradle:gradle-tooling-api:1.2
|    \--- compile
\--- org.gradle:gradle-core:1.2
     \--- org.gradle:gradle-tooling-api:1.2 (*)

(*) - dependencies omitted (listed previously)</tt>
</pre>

Using this report, it is easy to see that the `gradle-messaging` dependency is being included transitively through `gradle-tooling-api` and `gradle-core` (which itself is a dependency of `gradle-tooling-api`).

Whereas the `dependencies` report shows the path from the top level dependencies down through the transitive dependencies, the `dependencyInsight` report shows the path from a particular dependency to the dependencies that pulled it in. That is, it is an *inverted* view of the `dependencies` report.

The `dependencyInsight` report is also useful for understanding the difference between *requested* and *selected* versions.  

<pre><tt>&gt; gradle dependencyInsight --dependency slf4j --configuration runtime
:dependencyInsight
org.slf4j:slf4j-api:1.6.6 (conflict resolution)
+--- org.gradle:gradle-tooling-api:1.2
|    \--- runtime
+--- org.gradle:gradle-messaging:1.2
|    +--- org.gradle:gradle-tooling-api:1.2 (*)
|    \--- org.gradle:gradle-core:1.2
|         \--- org.gradle:gradle-tooling-api:1.2 (*)
+--- org.gradle:gradle-base-services:1.2
|    +--- org.gradle:gradle-tooling-api:1.2 (*)
|    +--- org.gradle:gradle-messaging:1.2 (*)
|    \--- org.gradle:gradle-core:1.2 (*)
\--- org.gradle:gradle-core:1.2 (*)

org.slf4j:slf4j-api:1.6.5 -> 1.6.6
\--- runtime

(*) - dependencies omitted (listed previously)</tt>
</pre>

Here we see that while `slf4j-api:1.6.5` was *requested*, `slf4j-api:1.6.6` was *selected* due to conflict resolution and that it was pulled in by the other Gradle dependencies.

In this case, we were interested in the `runtime` dependency configuration. The default configuration the report uses is 'compile'.

<<<<<<< HEAD
Thanks to a contribution from [Justin Ryan](https://github.com/quidryan), the FindBugs plugin now supports [more configuration options](dsl/org.gradle.api.plugins.quality.FindBugsExtension.html).

**Important:** In Gradle 1.2, there is an [identified issue](http://issues.gradle.org//browse/GRADLE-2473) that requires any FindBugs specific configuration to be performed on the task; configuration via the DSL extension is ineffectual. Please click the “More” button below for instructions on how to workaround this issue.

#### FindBugs DSL extension issue

Instead of configuring `FindBugs` properties for all tasks globally via the DSL extension:

    findbugs {
      excludeFilter = file("$rootProject.projectDir/config/findbugs/excludeFilter.xml")
    }

You need to configure the task(s) directly, which can be done via:

    tasks.withType(FindBugs) {
      excludeFilter = file("$rootProject.projectDir/config/findbugs/excludeFilter.xml")
    }

This applies to all FindBugs specific task properties. 

This issue will be resolved in Gradle 1.3, allowing you to globally configure all `FindBugs` tasks via the DSL extension.
=======
For more information, see the [DependencyInsightReportTask documentation](dsl/org.gradle.api.tasks.diagnostics.DependencyInsightReportTask.html).
>>>>>>> 9290f12d

### Incremental Scala compilation

By compiling only classes whose source code has changed since the previous compilation, and classes affected by these changes, incremental
compilation can significantly reduce Scala compilation time. It is particularly effective when frequently compiling small code increments,
as is often done at development time.

The Scala plugin now supports incremental compilation by integrating with [Zinc](https://github.com/typesafehub/zinc),
a standalone version of [sbt](https://github.com/harrah/xsbt)'s incremental Scala compiler. To switch the `ScalaCompile` task from the default
Ant based compiler to the new Zinc based compiler, use `scalaCompileOptions.useAnt = false`. Except where noted in the
[API documentation](http://gradle.org/docs/current/dsl/org.gradle.api.tasks.scala.ScalaCompile.html), the Zinc based compiler supports exactly
the same configuration options as the Ant based compiler.

Just like the Ant based compiler, the Zinc based compiler supports joint compilation of Java and Scala code. By default, all Java and Scala code
under `src/main/scala` will participate in joint compilation. With the Zinc based compiler, even Java code will be compiled incrementally.

To learn more about incremental Scala compilation, see the [Scala plugin](userguide/scala_plugin.html#N12A97) chapter in the Gradle User Guide.

### Scala compilation in external process

Scala compilation can now be performed outside the Gradle JVM in a dedicated compiler process, which can help to deal with memory issues. External
compilation is supported both for the existing Ant-based and the new Zinc-based Scala compiler. The API is very similar to that for Java and
Groovy: [`ScalaCompile.fork = true`](dsl/org.gradle.api.tasks.scala.ScalaCompile.html#org.gradle.api.tasks.scala.ScalaCompile:fork)
activates external compilation, and [`ScalaCompile.forkOptions`](dsl/org.gradle.api.tasks.scala.ScalaCompile.html#org.gradle.api.tasks.scala.ScalaCompile:forkOptions)
allows to adjust memory settings.

### Improved Scala IDE integration

The [Eclipse Plugin](http://gradle.org/docs/current/userguide/eclipse_plugin.html) now automatically excludes dependencies already provided by the
 'Scala Library' class path container. This is necessary for [Scala IDE](http://scala-ide.org) to work correctly.

## Promoted features

Promoted features are features that were incubating in previous versions of Gradle but are now supported and subject to our backwards compatibility policy.

## Fixed Issues

The list of issues fixed between 1.2 and 1.3 can be found [here](http://issues.gradle.org/sr/jira.issueviews:searchrequest-printable/temp/SearchRequest.html?jqlQuery=fixVersion+in+%28%221.3-rc-1%22%29+ORDER+BY+priority&tempMax=1000).

## Incubating features

We will typically introduce new features as _incubating_ at first, giving you a chance to test them out.
Typically the implementation quality of the new features is already good but the API might still change with the next release based on the feedback we receive.
For some very challenging engineering problems like the Gradle Daemon or parallel builds, it is impossible to get the implementation quality right from the beginning.
So we need you here also as beta testers.
We will iterate on the new feature based on your feedback, eventually releasing it as stable and production-ready.
Those of you who use new features before that point gain the competitive advantage of early access to new functionality in exchange for helping refine it over time.
To learn more read our [forum posting on our release approach](http://forums.gradle.org/gradle/topics/the_gradle_release_approach).

### Improved TestNG html report

(in progress)

TestNG received a decent dose of love in Gradle 1.3. Your Gradle projects with TestNG tests now enjoy much better reports:

    * Both reports: xml (for CI) and html reports (for you) contain test output,  e.g. messages logged to standard streams or standard logging toolkits. This is extremely useful for debugging certain test failures. Xml results means
    * The html report is way, way easier to read and browse. Did I mention it contains the test output?
    * The reports neatly work with Gradle's parallel testing (test.maxParallelForks) and forking features (test.forkEvery). Run your tests in parallel so that they run faster!

The reports are not yet turned on by default... They are @Incubating and we need more feedback before we make Gradle use them by default. The new report might exhibit increased heap space usage for tests that eagerly log to the standard streams. In case your tests get hungry here's how you can feed them: To enable the new test reports, please set the test.testReport = true.

### Resolution result API

* (in progress)
* The entry point to the ResolutionResult API has changed, you can get access to the instance of the ResolutionResult from the ResolvableDependencies.

## Deprecations

### Ant-task based Java compiler integration

Gradle currently supports two different Java compiler integrations: A native Gradle integration that uses the compiler APIs directly, and an Ant-task
based implementation that uses the `<javac>` Ant task. The native Gradle integration has been the default since Gradle 1.0-milestone-9.

The Ant-task based integration has now been deprecated and will be removed in Gradle 2.0. As a result, the following properties of `CompileOptions` are also
deprecated and will be removed in Gradle 2.0:

* `useAnt`
* `optimize`
* `includeJavaRuntime`

<<<<<<< HEAD
#### Known issues with parrallel building
=======
### Ant-task based Groovy compiler integration
>>>>>>> 9290f12d

Gradle currently supports two different Groovy compiler integrations: A native Gradle integration that uses the compiler APIs directly, and an Ant-task
based implementation that uses the `<groovyc>` Ant task. The native Gradle integration has been the default since Gradle 1.0.

The Ant-task based integration has now been deprecated and will be removed in Gradle 2.0. As a result, the following properties of `GroovyCompileOptions` are also
deprecated and will be removed in Gradle 2.0:

* `useAnt`
* `stacktrace`
* `includeJavaRuntime`

### Changing the name of a repository once added to a repository container

The [`ArtifactRepository`](http://gradle.org/docs/current/javadoc/org/gradle/api/artifacts/repositories/ArtifactRepository.html) type has a `setName(String)` method that you
could use to change the repository name after it has been created. Doing so has been deprecated. The name of the repository should be specified at creation time via the DSL.

For example:

<<<<<<< HEAD
At this stage, only internal Gradle services are available for injection. Over time we will add public services that can be injected into plugin and task implementations.

## Deprecations
=======
    repositories {
        ivy {
            name "my-ivy-repo"
        }
    }
    
    // The following is now deprecated
    repositories.ivy.name = "changed-name"

A deprecation warning will be issued if a name change is attempted.
>>>>>>> 9290f12d

## Potential breaking changes

<<<<<<< HEAD
### The `useMavenMetadata` property for Maven repositories
=======
### Incubating C++ `Compile` task type removed
>>>>>>> 9290f12d

This was replaced by `CppCompile` in Gradle 1.2. You should use the replacement class instead.

### Incubating `GppCompileSpec` properties removed

<<<<<<< HEAD
### Task class renames
=======
The deprecated `task` property was removed from `GppCompileSpec`.
>>>>>>> 9290f12d

### Removed GraphvizReportRenderer (private API)

This type was an early contribution. It is unlikely anyone uses it because it does not work and it is an undocumented private type.

<<<<<<< HEAD
<a name="constructors"> </a>
### Changes to plugin and task constructor handling
=======
### Removed `org.gradle.api.publication` package
>>>>>>> 9290f12d

This package contained some early experiments in a new publication model. It was incomplete and undocumented. It is superseded by the new `org.gradle.api.publish` (incubating) package
introduced in Gradle 1.3 so has been removed.

## External Contributions

We would like to thank the following community members for making contributions to this release of Gradle.

<<<<<<< HEAD
## Potential breaking changes

### Plugin and task constructors

See [constructor handling](#constructors) above. The changes should be backwards compatible. Please let us know if you come across a situation where
a plugin or task implementation that worked with previous versions of Gradle does not work with Gradle 1.2.

### Upgrade to ASM 4.0

Gradle uses the [ASM bytecode manipulation library](http://asm.ow2.org/) internally. The version of ASM used has been upgraded from `3.3.1` to `4.0` in the Gradle 1.2 release. 

When building and testing custom plugins and build logic (or anything with the Gradle libraries and dependencies on the classpath), you may encounter issues if there is also an earlier version of ASM than `4.0` on the classpath. This error will manifest as an exception with a message such as:

<pre><tt>Caused by: java.lang.IncompatibleClassChangeError: Found interface org.objectweb.asm.MethodVisitor, but class was expected </tt></pre>

There have been some reports of this issue occurring in the Groovy Eclipse development environment. 

If you experience this issue, please let us know via the [Gradle Forums](http://forums.gradle.org/). 
=======
* Matt Khan - fixed resetting of `test.debug` to `false` when using `test.jvmArgs`  (GRADLE-2485)
* Gerd Aschemann - fixes for `application` plugins generated shell scripts (GRADLE-2501)
* Cruz Fernandez - fixes to the properties sample project
* Fadeev Alexandr - fixes for Gradle Daemon on Win 7 when `PATH` env var is not set (GRADLE-2461)
* Ben Manes - improved Scala IDE integration (https://github.com/gradle/gradle/pull/99)

We love getting contributions from the Gradle community. For information on contributing, please see [gradle.org/contribute](http://gradle.org/contribute).
>>>>>>> 9290f12d
<|MERGE_RESOLUTION|>--- conflicted
+++ resolved
@@ -77,31 +77,7 @@
 
 In this case, we were interested in the `runtime` dependency configuration. The default configuration the report uses is 'compile'.
 
-<<<<<<< HEAD
-Thanks to a contribution from [Justin Ryan](https://github.com/quidryan), the FindBugs plugin now supports [more configuration options](dsl/org.gradle.api.plugins.quality.FindBugsExtension.html).
-
-**Important:** In Gradle 1.2, there is an [identified issue](http://issues.gradle.org//browse/GRADLE-2473) that requires any FindBugs specific configuration to be performed on the task; configuration via the DSL extension is ineffectual. Please click the “More” button below for instructions on how to workaround this issue.
-
-#### FindBugs DSL extension issue
-
-Instead of configuring `FindBugs` properties for all tasks globally via the DSL extension:
-
-    findbugs {
-      excludeFilter = file("$rootProject.projectDir/config/findbugs/excludeFilter.xml")
-    }
-
-You need to configure the task(s) directly, which can be done via:
-
-    tasks.withType(FindBugs) {
-      excludeFilter = file("$rootProject.projectDir/config/findbugs/excludeFilter.xml")
-    }
-
-This applies to all FindBugs specific task properties. 
-
-This issue will be resolved in Gradle 1.3, allowing you to globally configure all `FindBugs` tasks via the DSL extension.
-=======
 For more information, see the [DependencyInsightReportTask documentation](dsl/org.gradle.api.tasks.diagnostics.DependencyInsightReportTask.html).
->>>>>>> 9290f12d
 
 ### Incremental Scala compilation
 
@@ -182,11 +158,7 @@
 * `optimize`
 * `includeJavaRuntime`
 
-<<<<<<< HEAD
-#### Known issues with parrallel building
-=======
 ### Ant-task based Groovy compiler integration
->>>>>>> 9290f12d
 
 Gradle currently supports two different Groovy compiler integrations: A native Gradle integration that uses the compiler APIs directly, and an Ant-task
 based implementation that uses the `<groovyc>` Ant task. The native Gradle integration has been the default since Gradle 1.0.
@@ -205,11 +177,6 @@
 
 For example:
 
-<<<<<<< HEAD
-At this stage, only internal Gradle services are available for injection. Over time we will add public services that can be injected into plugin and task implementations.
-
-## Deprecations
-=======
     repositories {
         ivy {
             name "my-ivy-repo"
@@ -220,36 +187,22 @@
     repositories.ivy.name = "changed-name"
 
 A deprecation warning will be issued if a name change is attempted.
->>>>>>> 9290f12d
 
 ## Potential breaking changes
 
-<<<<<<< HEAD
-### The `useMavenMetadata` property for Maven repositories
-=======
 ### Incubating C++ `Compile` task type removed
->>>>>>> 9290f12d
 
 This was replaced by `CppCompile` in Gradle 1.2. You should use the replacement class instead.
 
 ### Incubating `GppCompileSpec` properties removed
 
-<<<<<<< HEAD
-### Task class renames
-=======
 The deprecated `task` property was removed from `GppCompileSpec`.
->>>>>>> 9290f12d
 
 ### Removed GraphvizReportRenderer (private API)
 
 This type was an early contribution. It is unlikely anyone uses it because it does not work and it is an undocumented private type.
 
-<<<<<<< HEAD
-<a name="constructors"> </a>
-### Changes to plugin and task constructor handling
-=======
 ### Removed `org.gradle.api.publication` package
->>>>>>> 9290f12d
 
 This package contained some early experiments in a new publication model. It was incomplete and undocumented. It is superseded by the new `org.gradle.api.publish` (incubating) package
 introduced in Gradle 1.3 so has been removed.
@@ -258,31 +211,10 @@
 
 We would like to thank the following community members for making contributions to this release of Gradle.
 
-<<<<<<< HEAD
-## Potential breaking changes
-
-### Plugin and task constructors
-
-See [constructor handling](#constructors) above. The changes should be backwards compatible. Please let us know if you come across a situation where
-a plugin or task implementation that worked with previous versions of Gradle does not work with Gradle 1.2.
-
-### Upgrade to ASM 4.0
-
-Gradle uses the [ASM bytecode manipulation library](http://asm.ow2.org/) internally. The version of ASM used has been upgraded from `3.3.1` to `4.0` in the Gradle 1.2 release. 
-
-When building and testing custom plugins and build logic (or anything with the Gradle libraries and dependencies on the classpath), you may encounter issues if there is also an earlier version of ASM than `4.0` on the classpath. This error will manifest as an exception with a message such as:
-
-<pre><tt>Caused by: java.lang.IncompatibleClassChangeError: Found interface org.objectweb.asm.MethodVisitor, but class was expected </tt></pre>
-
-There have been some reports of this issue occurring in the Groovy Eclipse development environment. 
-
-If you experience this issue, please let us know via the [Gradle Forums](http://forums.gradle.org/). 
-=======
 * Matt Khan - fixed resetting of `test.debug` to `false` when using `test.jvmArgs`  (GRADLE-2485)
 * Gerd Aschemann - fixes for `application` plugins generated shell scripts (GRADLE-2501)
 * Cruz Fernandez - fixes to the properties sample project
 * Fadeev Alexandr - fixes for Gradle Daemon on Win 7 when `PATH` env var is not set (GRADLE-2461)
 * Ben Manes - improved Scala IDE integration (https://github.com/gradle/gradle/pull/99)
 
-We love getting contributions from the Gradle community. For information on contributing, please see [gradle.org/contribute](http://gradle.org/contribute).
->>>>>>> 9290f12d
+We love getting contributions from the Gradle community. For information on contributing, please see [gradle.org/contribute](http://gradle.org/contribute).