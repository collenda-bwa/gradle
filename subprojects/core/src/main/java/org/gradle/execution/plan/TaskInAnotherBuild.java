--- conflicted
+++ resolved
@@ -95,11 +95,7 @@
     }
 
     @Override
-<<<<<<< HEAD
-    public void prepareForExecution() {
-=======
     public void prepareForExecution(Action<Node> monitor) {
->>>>>>> 2c67d6ea
         target.queueForExecution();
         target.onComplete(() -> monitor.execute(this));
     }
